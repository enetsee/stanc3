--- conflicted
+++ resolved
@@ -18,12 +18,8 @@
   if Set.mem functions_requiring_namespace f then "stan::math::" ^ f else f
 
 (* return true if the types of the two expression are the same *)
-<<<<<<< HEAD
-let types_match e1 e2 = e1.texpr_type = e2.texpr_type
+let types_match e1 e2 = e1.emeta.mtype = e2.emeta.mtype
 let is_stan_math f = ends_with "__" f || starts_with "stan::math::" f
-=======
-let types_match e1 e2 = e1.emeta.mtype = e2.emeta.mtype
->>>>>>> 9e5e0345
 
 (* "__" is an illegal suffix for user functions, used for built-in operators not in signatures *)
 let is_user_defined f =
@@ -233,7 +229,6 @@
   pf ppf "%s(@[<hov>%a%s@])" f (list ~sep:comma pp_expr) es
     (sep ^ String.concat ~sep:", " extra_args)
 
-<<<<<<< HEAD
 and pp_compiler_internal_fn ppf f es =
   match Mir.internal_fn_of_string f with
   | None -> failwith "Expecting internal function but found `%s`" f
@@ -243,17 +238,6 @@
   | Some FnUnconstrain -> pp_constrain_funapp "unconstrain" ppf es
   | _ -> pf ppf "XXX TODO "
 
-and pp_expr ppf (e : expr_typed_located) =
-  match e.texpr with
-  | Var s -> pf ppf "%s" s
-  | Lit (Str, s) -> pf ppf "%S" s
-  | Lit (_, s) -> pf ppf "%s" s
-  | FunApp (Mir.StanLib, f, es) -> gen_fun_app ppf e.texpr_type f es
-  | FunApp (Mir.CompilerInternal, f, es) ->
-      pp_compiler_internal_fn ppf (stan_namespace_qualify f) es
-  | FunApp (Mir.UserDefined, f, es) ->
-      pp_ordinary_fn ppf (stan_namespace_qualify f) es
-=======
 and pp_indexed ppf vident =
   pf ppf "stan::model::rvalue(%s, %a, %S)" vident pp_indexes
 
@@ -262,8 +246,11 @@
   | Var s -> pf ppf "%s" s
   | Lit (Str, s) -> pf ppf "%S" s
   | Lit (_, s) -> pf ppf "%s" s
-  | FunApp (f, es) -> gen_fun_app ppf e.emeta.mtype f es
->>>>>>> 9e5e0345
+  | FunApp (Mir.StanLib, f, es) -> gen_fun_app ppf e.emeta.mtype f es
+  | FunApp (Mir.CompilerInternal, f, es) ->
+      pp_compiler_internal_fn ppf (stan_namespace_qualify f) es
+  | FunApp (Mir.UserDefined, f, es) ->
+      pp_ordinary_fn ppf (stan_namespace_qualify f) es
   | And (e1, e2) -> pp_logical_op ppf "&&" e1 e2
   | Or (e1, e2) -> pp_logical_op ppf "||" e1 e2
   | TernaryIf (ec, et, ef) ->
